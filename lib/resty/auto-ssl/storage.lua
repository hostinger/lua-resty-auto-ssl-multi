--- conflicted
+++ resolved
@@ -27,17 +27,12 @@
     return nil
   end
 
-<<<<<<< HEAD
   local data, json_err = self.json_adapter:decode(json)
   if json_err then
     return nil, nil, nil, json_err
   end
 
-  return data["fullchain_pem"], data["privkey_pem"], data["cert_pem"]
-=======
-  local data = cjson.decode(json)
   return data["fullchain_pem"], data["privkey_pem"], data["cert_pem"], data["expiry"]
->>>>>>> cb60bd33
 end
 
 function _M.set_cert(self, domain, fullchain_pem, privkey_pem, cert_pem, expiry)
